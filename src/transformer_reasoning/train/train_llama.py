import math
import argparse
import torch
from transformers import (
    LlamaForCausalLM
)
import glob
import os
import subprocess

from transformer_reasoning.train.train_utils import calculate_model_size, create_model_and_tokenizer, train_single_model, set_model_base_shapes
from transformer_reasoning.models.llama_mup import LlamaMuPForCausalLM

def find_question_end(text, tokenizer):
    # Find the last occurrence of "? "
    question_end = text.rfind(": ")
    if question_end == -1:
        return None
    
    # Tokenize up to the question mark, including special tokens
    question_tokens = tokenizer.encode(text[:question_end+1], add_special_tokens=True)
    return len(question_tokens)

def get_git_commit_hash():
    try:
        return subprocess.check_output(['git', 'rev-parse', '--short', 'HEAD']).decode('ascii').strip()
    except:
        return 'no_git'

def main(args):
    rel_str = f'_r{args.relations}' if args.relations else ''
    # Create single model and tokenizer
    model, tokenizer, real_num_params = create_model_and_tokenizer(args.num_params, args.num_layers)
    
    curr_str = "_curr" if args.curriculum else ""
    sf_str = "sf" if args.optimizer_type == "schedulefree" else "adamw"
    hop_str = f"_hr{args.hop_ratio}" if args.hop_ratio != 0.1 else ""
    cot_str = "_cot" if args.cot_questions else ""
    
<<<<<<< HEAD
    commit_hash = get_git_commit_hash()
=======
    commit_hash = args.commit_hash_override or get_git_commit_hash()
>>>>>>> 344bde1c
    experiment_name = f"mup_n{args.N}_p{real_num_params}_omin{min(args.orders)}_omax{max(args.orders)}_wd{args.wd}_l{args.num_layers}_lr{args.lr}_beta1{args.beta1}_{sf_str}{rel_str}{hop_str}{curr_str}{cot_str}"
    output_dir = os.path.join("./results", commit_hash, experiment_name)

    if args.resume_from_checkpoint:
        checkpoints = glob.glob(os.path.join(output_dir, "checkpoint-*"))
        if not args.checkpoint_number:
            latest_checkpoint = sorted(checkpoints, key=lambda x: int(x.split("-")[-1]))[-1]
        else:
            latest_checkpoint = [c for c in checkpoints if f"checkpoint-{args.checkpoint_number}" in c][0]
        print(f"Loading model from checkpoint: {latest_checkpoint}")
        model = LlamaMuPForCausalLM.from_pretrained(latest_checkpoint)
        set_model_base_shapes(model, args.num_layers, tokenizer, restore_from_checkpoint=True)

    model_size_mb = calculate_model_size(real_num_params)
    print(f"Estimated model size: {model_size_mb} MB")
    print(f"Epochs: {args.num_epochs}")

    train_single_model(model, tokenizer, args, output_dir, output_dir, args.curriculum)

    if args.push_to_hub:
        hub_id = f"EleutherAI/llama_multihop_n{args.N}_p{real_num_params}_omin{min(args.orders)}_omax{max(args.orders)}_wd{args.wd}_l{args.num_layers}_lr{args.lr}_beta1{args.beta1}_{sf_str}{rel_str}{hop_str}{curr_str}8Rwz5gQspG7nF2ke"
        model.push_to_hub(hub_id)
        tokenizer.push_to_hub(hub_id)

if __name__ == "__main__":
    parser = argparse.ArgumentParser(description="Train a Llama model with specified parameters")
    parser.add_argument("--num_params", type=int, default=500_000, help="Number of parameters for the model")
    parser.add_argument("--subset_size", type=int, default=None, help="Number of examples to use for training (for testing purposes)")
    parser.add_argument("--N", type=int, default=25000, help="Number of profiles to use for QA dataset")
    parser.add_argument("--orders", type=int, nargs="+", default=None, help="Orders to use for QA dataset")
    parser.add_argument("--qa_ratio", type=float, default=0.5,
                       help="Ratio of QA examples to bios examples")
    parser.add_argument("--hop_ratio", type=float, default=0.1, help="Ratio of one-hop to two-hop QA examples")
    parser.add_argument("--wd", type=float, default=0.1, help="Weight decay")
    parser.add_argument("--push_to_hub", action="store_true", help="Push trained model to hf hub")
    parser.add_argument("--train_batch_size", type=int, default=32, help="Batch size for training")
    parser.add_argument("--eval_batch_size", type=int, default=32, help="Batch size for evaluation")
    parser.add_argument("--num_layers", type=int, default=4, help="Number of layers in the model")
    parser.add_argument("--lr", type=float, default=1e-3, help="Learning rate")
    parser.add_argument("--beta1", type=float, default=0.99, help="Beta1 for AdamW optimizer")
    parser.add_argument("--num_epochs", type=int, default=4000, help="Number of epochs to train for")
    parser.add_argument("--optimizer_type", type=str, default="schedulefree", choices=["schedulefree", "adamw_cosine", "adamw_linear"],
                        help="Type of optimizer to use (schedulefree or regular adamw with cosine scheduler)")
    parser.add_argument("--num_training_steps", type=int, default=9_000_000,
                        help="Total number of training steps (required for adamw cosine scheduler)")
    parser.add_argument("--resume_from_checkpoint", action="store_true", help="Resume training from checkpoint")
    parser.add_argument("--checkpoint_number", type=int, default=None, help="Checkpoint number to resume from")
    parser.add_argument("--num_workers", type=int, default=15, help="Number of workers for data loading")
    parser.add_argument("--relations", type=str, default=None, help="Number of relations in the QA dataset")
    parser.add_argument("--curriculum", action="store_true", help="Use curriculum learning starting with 1-hop only")
    parser.add_argument("--max_seq_length", type=int, default=512, help="Maximum sequence length")
    parser.add_argument("--cot_questions", action="store_true", help="Use chain of thought questions")
<<<<<<< HEAD
=======
    parser.add_argument("--commit_hash_override", type=str, default=None, help="Override commit hash")
>>>>>>> 344bde1c
    args = parser.parse_args()
    
    if args.optimizer_type == "adamw" and args.num_training_steps is None:
        raise ValueError("num_training_steps must be specified when using adamw optimizer")
    
    main(args)<|MERGE_RESOLUTION|>--- conflicted
+++ resolved
@@ -36,12 +36,9 @@
     sf_str = "sf" if args.optimizer_type == "schedulefree" else "adamw"
     hop_str = f"_hr{args.hop_ratio}" if args.hop_ratio != 0.1 else ""
     cot_str = "_cot" if args.cot_questions else ""
+    cot_str = "_cot" if args.cot_questions else ""
     
-<<<<<<< HEAD
-    commit_hash = get_git_commit_hash()
-=======
     commit_hash = args.commit_hash_override or get_git_commit_hash()
->>>>>>> 344bde1c
     experiment_name = f"mup_n{args.N}_p{real_num_params}_omin{min(args.orders)}_omax{max(args.orders)}_wd{args.wd}_l{args.num_layers}_lr{args.lr}_beta1{args.beta1}_{sf_str}{rel_str}{hop_str}{curr_str}{cot_str}"
     output_dir = os.path.join("./results", commit_hash, experiment_name)
 
@@ -94,10 +91,7 @@
     parser.add_argument("--curriculum", action="store_true", help="Use curriculum learning starting with 1-hop only")
     parser.add_argument("--max_seq_length", type=int, default=512, help="Maximum sequence length")
     parser.add_argument("--cot_questions", action="store_true", help="Use chain of thought questions")
-<<<<<<< HEAD
-=======
     parser.add_argument("--commit_hash_override", type=str, default=None, help="Override commit hash")
->>>>>>> 344bde1c
     args = parser.parse_args()
     
     if args.optimizer_type == "adamw" and args.num_training_steps is None:
